--- conflicted
+++ resolved
@@ -4,7 +4,6 @@
 # Import necessary libraries for controlling RS_FSx (Signal and Spectrum Analyzer) and RS_SMx (Signal Generator)
 from RsInstrument import RsInstrument
 import time
-<<<<<<< HEAD
 import json
 import os
 from itertools import product
@@ -33,18 +32,12 @@
 
 def set_center_frequency(rs_fsx, frequency):
     """Set the center frequency of RS_FSx."""
-=======
-
-def set_center_frequency(rs_fsx, frequency=28.01712e9):
-    """Set the center frequency of RS_FSx to a fixed value (28.01712 GHz)."""
-    # Set the center frequency to 28.01712 GHz
->>>>>>> fbe950f3
     rs_fsx.write(f"FREQ:CENT {frequency}")
     print(f"Center frequency set to {frequency} GHz.")
 
 def load_quicksave(rs_fsx, quicksave_num=6):
-<<<<<<< HEAD
-    """Load a quicksave template into RS_FSx."""
+    """Load the quicksave template 'quicksave 6' into RS_FSx."""
+    # Load the quicksave template 6
     rs_fsx.write(f"MMEM:LOAD 'quicksave{quicksave_num}.sav'")
     print(f"Loaded quicksave {quicksave_num}.")
 
@@ -56,24 +49,11 @@
     step = config["input_power_range"]["step"]
 
     power_points = []
-
-=======
-    """Load the quicksave template 'quicksave 6' into RS_FSx."""
-    # Load the quicksave template 6
-    rs_fsx.write(f"MMEM:LOAD 'quicksave{quicksave_num}.sav'")
-    print(f"Loaded quicksave {quicksave_num}.")
-
-def change_power_and_measure(rs_sm, rs_fsx, start_power, end_power, step=1):
-    """Change the input power of RS_SMx and measure the EVM at each power level."""
-    # List to store the power and corresponding EVM results
-    power_points = []
     
     # Change the power from start_power to end_power in steps of 1 dBm
->>>>>>> fbe950f3
     for power in range(start_power, end_power + 1, step):
         rs_sm.write(f"POW:AMPL {power} dBm")  # Set the output power
         time.sleep(1)  # Wait for the power setting to take effect
-<<<<<<< HEAD
 
         evm = float(rs_fsx.query("CALC:MARK:RES:EVM?"))  # Query the EVM value
         print(f"Power = {power} dBm, EVM = {evm}%")
@@ -208,32 +188,6 @@
     
     # Perform measurements
     results = perform_measurements(rs_sm, rs_fsx, config)
-=======
-        
-        # Measure EVM using RS_FSx
-        evm = rs_fsx.query("CALC:MARK:RES:EVM?")  # Query the EVM value
-        print(f"I/P Power = {power} dBm, EVM = {evm}%")
-        
-        # Record the power and EVM in a dictionary and append it to the list
-        power_points.append({
-            "input_power": power,
-            "evm": evm
-        })
-    
-    return power_points
-
-def perform_measurements(rs_sm, rs_fsx):
-    """Perform the full measurement process."""
-    
-    # a: Set the center frequency to 28.01712 GHz
-    set_center_frequency(rs_fsx, 28.01712e9)  # Set the center frequency to 28.01712 GHz
-    
-    # b: Load the quicksave template 6
-    load_quicksave(rs_fsx, 6)
-    
-    # c: Change power and measure EVM across a range of powers
-    power_points = change_power_and_measure(rs_sm, rs_fsx, start_power=-39, end_power=-11, step=1)
->>>>>>> fbe950f3
     
     # Save the results
     save_measurement_results(results)