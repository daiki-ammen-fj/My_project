--- conflicted
+++ resolved
@@ -1,12 +1,10 @@
+#!python3.11
 #!python3.11
 # main.py
 
 import logging
-<<<<<<< HEAD
 import sys
 from time import sleep
-=======
->>>>>>> fbe950f3
 from step1_connect import connect_to_cato_client
 from step2_run_batch import run_batch_script
 from step3_ngp800 import control_ngp800
@@ -14,31 +12,18 @@
 from step5_psg import configure_keysight_psg
 from step6_smw200a import configure_r_and_s_smw200a
 from step7_signal_analyzer import connect_signal_analyzer
-<<<<<<< HEAD
 from measurement_module.measurement import perform_measurements, initialize_instruments  # Measurement processing module
-=======
-from measurement_module.measurement import perform_measurement  # Measurement processing module
-from time import sleep
->>>>>>> fbe950f3
 
 # Logging configuration
 logging.basicConfig(level=logging.INFO, format="%(asctime)s - %(levelname)s - %(message)s")
 
 # Device credentials
 DEVICE_CREDENTIALS = {
-<<<<<<< HEAD
     "cato_client": {"ip": "172.22.0.12", "username": "admin", "password": "1234"}, 
     "tightvnc_ngp800": {"ip": "172.22.2.12"}, # NGP800 Power supply IP
     "tightvnc_signal_analyzer": {"ip": "172.22.0.70", "password": "894129"}, # RS_SMx IP
     "keysight_psg": {"ip": "172.22.2.31"}, # Keysight E8257D PSG IP
     "r_and_s_smw200a": {"url": "http://172.22.2.23", "password": "instrument"} # RS FSx IP
-=======
-    "cato_client": {"ip": "172.22.0.12", "password": "1234"},
-    "tightvnc_ngp800": {"ip": "172.22.2.12"},
-    "tightvnc_signal_analyzer": {"ip": "172.22.0.51", "password": "894129"},
-    "keysight_psg": {"ip": "172.22.2.35"},
-    "r_and_s_smw200a": {"url": "http://172.22.2.31", "password": "instrum"}
->>>>>>> fbe950f3
 }
 
 # Flag to track the initialization state
@@ -95,11 +80,7 @@
 
         logging.info("Measurement mode selected")
         while True:
-<<<<<<< HEAD
             perform_measurements(rs_sm, rs_fsx)  # Execute the measurement process with the initialized instruments
-=======
-            perform_measurement()  # Execute the measurement process
->>>>>>> fbe950f3
             repeat = input("Do you want to perform the measurement again? (yes/no): ").strip().lower()
             if repeat != "yes":
                 break
